/**
 * Copyright 2017 Palantir Technologies, Inc. All rights reserved.
 * Licensed under the BSD-3 License as modified (the “License”); you may obtain a copy
 * of the license at https://github.com/palantir/blueprint/blob/master/LICENSE
 * and https://github.com/palantir/blueprint/blob/master/PATENTS
 */

import { AbstractComponent, IProps, Utils as CoreUtils } from "@blueprintjs/core";
import * as React from "react";

import * as Classes from "../common/classes";
import { Grid } from "../common/grid";
import * as ScrollUtils from "../common/internal/scrollUtils";
import { Utils } from "../common/utils";
import { QUADRANT_TYPES, QuadrantType, TableQuadrant } from "./tableQuadrant";
import { TableQuadrantStackCache } from "./tableQuadrantStackCache";

interface IQuadrantRefMap<T> {
    columnHeader?: T;
    menu?: T;
    quadrant?: T;
    rowHeader?: T;
    scrollContainer?: T;
}

type QuadrantRefHandler = (ref: HTMLElement) => void;
type IQuadrantRefs = IQuadrantRefMap<HTMLElement>;
type IQuadrantRefHandlers = IQuadrantRefMap<QuadrantRefHandler>;

export interface ITableQuadrantStackProps extends IProps {
    /**
     * A callback that receives a `ref` to the main quadrant's table-body element.
     */
    bodyRef?: React.Ref<HTMLElement>;

    /**
     * A callback that receives a `ref` to the main quadrant's column-header container.
     */
    columnHeaderRef?: (ref: HTMLElement) => void;

    /**
     * The grid computes sizes of cells, rows, or columns from the
     * configurable `columnWidths` and `rowHeights`.
     */
    grid: Grid;

    /**
     * An optional callback for reacting to column-resize events.
     */
    handleColumnResizeGuide?: (verticalGuides: number[]) => void;

    /**
     * An optional callback for reacting to column-reordering events.
     */
    handleColumnsReordering?: (verticalGuides: number[]) => void;

    /**
     * An optional callback for reacting to row-resize events.
     */
    handleRowResizeGuide?: (horizontalGuides: number[]) => void;

    /**
     * An optional callback for reacting to column-reordering events.
     */
    handleRowsReordering?: (horizontalGuides: number[]) => void;

    /**
     * Whether horizontal scrolling is currently disabled.
     * @default false
     */
    isHorizontalScrollDisabled?: boolean;

    /**
     * If `false`, hides the row headers and settings menu.
     * @default true
     */
    isRowHeaderShown?: boolean;

    /**
     * Whether vertical scrolling is currently disabled.
     * @default false
     */
    isVerticalScrollDisabled?: boolean;

    /**
     * The number of frozen columns.
     */
    numFrozenColumns?: number;

    /**
     * The number of frozen rows.
     */
    numFrozenRows?: number;

    /**
     * An optional callback invoked the quadrants are scrolled.
     */
    onScroll?: React.EventHandler<React.SyntheticEvent<HTMLElement>>;

    /**
     * A callback that receives a `ref` to the main-quadrant element.
     */
    quadrantRef?: (ref: HTMLElement) => void;

    /**
     * A callback that renders either all of or just frozen sections of the table body.
     */
    renderBody: (
        quadrantType: QuadrantType,
        showFrozenRowsOnly?: boolean,
        showFrozenColumnsOnly?: boolean,
    ) => JSX.Element;

    /**
     * A callback that renders either all of or just the frozen section of the column header.
     */
    renderColumnHeader?: (
        refHandler: (ref: HTMLElement) => void,
        resizeHandler: (verticalGuides: number[]) => void,
        reorderingHandler: (oldIndex: number, newIndex: number, length: number) => void,
        showFrozenColumnsOnly?: boolean,
    ) => JSX.Element;

    /**
     * A callback that renders the table menu (the rectangle in the top-left corner).
     */
    renderMenu?: (refHandler: (ref: HTMLElement) => void) => JSX.Element;

    /**
     * A callback that renders either all of or just the frozen section of the row header.
     */
    renderRowHeader?: (
        refHandler: (ref: HTMLElement) => void,
        resizeHandler: (verticalGuides: number[]) => void,
        reorderingHandler: (oldIndex: number, newIndex: number, length: number) => void,
        showFrozenRowsOnly?: boolean,
    ) => JSX.Element;

    /**
     * A callback that receives a `ref` to the main quadrant's row-header container.
     */
    rowHeaderRef?: (ref: HTMLElement) => void;

    /**
     * A callback that receives a `ref` to the main quadrant's scroll-container element.
     */
    scrollContainerRef?: (ref: HTMLElement) => void;

    /**
     * Whether "scroll" and "wheel" events should be throttled using
     * requestAnimationFrame. Disabling this can be useful for unit testing,
     * because tests can then be synchronous.
     * @default true
     */
    throttleScrolling?: boolean;

    /**
     * The amount of time in milliseconds the component should wait before
     * synchronizing quadrant sizes and offsets after the user has stopped
     * scrolling. If this value is negative, the updates will happen
     * synchronously (this is helpful for unit testing).
     * @default 250
     */
    viewSyncDelay?: number;
}

// the debounce delay for updating the view on scroll. elements will be resized
// and rejiggered once scroll has ceased for at least this long, but not before.
const DEFAULT_VIEW_SYNC_DELAY = 250;

export class TableQuadrantStack extends AbstractComponent<ITableQuadrantStackProps, {}> {

    // Static variables
    // ================

    // we want the user to explicitly pass a quadrantType. define defaultProps as a Partial to avoid
    // declaring that and other required props here.
    public static defaultProps: Partial<ITableQuadrantStackProps> = {
        isHorizontalScrollDisabled: false,
        isRowHeaderShown: true,
        isVerticalScrollDisabled: false,
        viewSyncDelay: DEFAULT_VIEW_SYNC_DELAY,
    };

    // Instance variables
    // ==================

    private quadrantRefs = {
        [QuadrantType.MAIN]: {} as IQuadrantRefs,
        [QuadrantType.TOP]: {} as IQuadrantRefs,
        [QuadrantType.LEFT]: {} as IQuadrantRefs,
        [QuadrantType.TOP_LEFT]: {} as IQuadrantRefs,
    };

    private quadrantRefHandlers = {
        [QuadrantType.MAIN]: this.generateQuadrantRefHandlers(QuadrantType.MAIN),
        [QuadrantType.TOP]: this.generateQuadrantRefHandlers(QuadrantType.TOP),
        [QuadrantType.LEFT]: this.generateQuadrantRefHandlers(QuadrantType.LEFT),
        [QuadrantType.TOP_LEFT]: this.generateQuadrantRefHandlers(QuadrantType.TOP_LEFT),
    };

    // this flag helps us avoid redundant work in the MAIN quadrant's onScroll callback, if the
    // callback was triggered from a manual scrollTop/scrollLeft update within an onWheel.
    private wasMainQuadrantScrollChangedFromOtherOnWheelCallback = false;

    // keep throttled event callbacks around as instance variables, so we don't
    // have to continually reinstantiate them.
    private throttledHandleMainQuadrantScroll: (event: React.UIEvent<HTMLElement>) => any;
    private throttledHandleWheel: (event: React.WheelEvent<HTMLElement>) => any;

    // the interval instance that we maintain to enable debouncing of view
    // updates on scroll
    private debouncedViewSyncInterval: number;

    private cache: TableQuadrantStackCache;

    // Public
    // ======

    public constructor(props: ITableQuadrantStackProps, context?: any) {
        super(props, context);

        // a few points here:
        // - we throttle onScroll/onWheel callbacks to making scrolling look more fluid.
        // - we declare throttled functions on the component instance, since they're stateful.
        // - "wheel"-ing triggers super-fluid onScroll behavior by default, but relying on that
        //   causes sync'd quadrants to lag behind. thus, we preventDefault for onWheel and instead
        //   manually update all relevant quadrants using event.delta{X,Y} later, in the callback.
        //   this keeps every sync'd quadrant visually aligned in each animation frame.
        this.throttledHandleMainQuadrantScroll = CoreUtils.throttleReactEventCallback(this.handleMainQuadrantScroll);
        this.throttledHandleWheel = CoreUtils.throttleReactEventCallback(this.handleWheel, { preventDefault: true });

        this.cache = new TableQuadrantStackCache();
    }

    /**
     * Scroll the main quadrant to the specified scroll offset, keeping all other quadrants in sync.
     */
    public scrollToPosition(scrollLeft: number, scrollTop: number) {
        const { scrollContainer } = this.quadrantRefs[QuadrantType.MAIN];

        this.wasMainQuadrantScrollChangedFromOtherOnWheelCallback = false;

        // this will trigger the main quadrant's scroll callback below
        scrollContainer.scrollLeft = scrollLeft;
        scrollContainer.scrollTop = scrollTop;

        this.syncQuadrantViews();
    }

    public componentDidMount() {
        this.emitRefs();
        this.syncQuadrantViews();
    }

    public componentDidUpdate(prevProps: ITableQuadrantStackProps) {
        // sync'ing quadrant views triggers expensive reflows, so we only call
        // it when layout-affecting props change.
        if (this.props.numFrozenColumns !== prevProps.numFrozenColumns
            || this.props.numFrozenRows !== prevProps.numFrozenRows
            || this.props.isRowHeaderShown !== prevProps.isRowHeaderShown) {
            this.emitRefs();
            this.syncQuadrantViews();
        }
    }

    public render() {
        const { grid, isRowHeaderShown, renderBody, throttleScrolling } = this.props;

        const onMainQuadrantScroll = throttleScrolling
            ? this.throttledHandleMainQuadrantScroll
            : this.handleMainQuadrantScroll;

        return (
            <div className={Classes.TABLE_QUADRANT_STACK}>
                <TableQuadrant
                    bodyRef={this.props.bodyRef}
                    grid={grid}
                    isRowHeaderShown={isRowHeaderShown}
                    onScroll={onMainQuadrantScroll}
                    onWheel={throttleScrolling ? this.throttledHandleWheel : this.handleWheel}
                    quadrantRef={this.quadrantRefHandlers[QuadrantType.MAIN].quadrant}
                    quadrantType={QuadrantType.MAIN}
                    renderBody={renderBody}
                    renderColumnHeader={this.renderMainQuadrantColumnHeader}
                    renderMenu={this.renderMainQuadrantMenu}
                    renderRowHeader={this.renderMainQuadrantRowHeader}
                    scrollContainerRef={this.quadrantRefHandlers[QuadrantType.MAIN].scrollContainer}
                />
                <TableQuadrant
                    grid={grid}
                    isRowHeaderShown={isRowHeaderShown}
                    onWheel={throttleScrolling ? this.throttledHandleWheel : this.handleWheel}
                    quadrantRef={this.quadrantRefHandlers[QuadrantType.TOP].quadrant}
                    quadrantType={QuadrantType.TOP}
                    renderBody={renderBody}
                    renderColumnHeader={this.renderTopQuadrantColumnHeader}
                    renderMenu={this.renderTopQuadrantMenu}
                    renderRowHeader={this.renderTopQuadrantRowHeader}
                    scrollContainerRef={this.quadrantRefHandlers[QuadrantType.TOP].scrollContainer}
                />
                <TableQuadrant
                    grid={grid}
                    isRowHeaderShown={isRowHeaderShown}
                    onWheel={throttleScrolling ? this.throttledHandleWheel : this.handleWheel}
                    quadrantRef={this.quadrantRefHandlers[QuadrantType.LEFT].quadrant}
                    quadrantType={QuadrantType.LEFT}
                    renderBody={renderBody}
                    renderColumnHeader={this.renderLeftQuadrantColumnHeader}
                    renderMenu={this.renderLeftQuadrantMenu}
                    renderRowHeader={this.renderLeftQuadrantRowHeader}
                    scrollContainerRef={this.quadrantRefHandlers[QuadrantType.LEFT].scrollContainer}
                />
                <TableQuadrant
                    grid={grid}
                    isRowHeaderShown={isRowHeaderShown}
                    onWheel={throttleScrolling ? this.throttledHandleWheel : this.handleWheel}
                    quadrantRef={this.quadrantRefHandlers[QuadrantType.TOP_LEFT].quadrant}
                    quadrantType={QuadrantType.TOP_LEFT}
                    renderBody={renderBody}
                    renderColumnHeader={this.renderTopLeftQuadrantColumnHeader}
                    renderMenu={this.renderTopLeftQuadrantMenu}
                    renderRowHeader={this.renderTopLeftQuadrantRowHeader}
                    scrollContainerRef={this.quadrantRefHandlers[QuadrantType.TOP_LEFT].scrollContainer}
                />
            </div>
        );
    }

    // Ref handlers
    // ============

    private generateQuadrantRefHandlers(quadrantType: QuadrantType): IQuadrantRefHandlers {
        const reducer = (agg: IQuadrantRefHandlers, key: keyof IQuadrantRefHandlers) => {
            agg[key] = (ref: HTMLElement) => (this.quadrantRefs[quadrantType][key] = ref);
            return agg;
        };
        return ["columnHeader", "menu", "quadrant", "rowHeader", "scrollContainer"].reduce(reducer, {});
    }

    // Quadrant-specific renderers
    // ===========================

    // Menu

    private renderMainQuadrantMenu = () => {
<<<<<<< HEAD
        return CoreUtils.safeInvoke(this.props.renderMenu, this.quadrantRefHandlers[QuadrantType.MAIN].menu);
    }

    private renderTopQuadrantMenu = () => {
        return CoreUtils.safeInvoke(this.props.renderMenu, this.quadrantRefHandlers[QuadrantType.TOP].menu);
    }

    private renderLeftQuadrantMenu = () => {
        return CoreUtils.safeInvoke(this.props.renderMenu, this.quadrantRefHandlers[QuadrantType.LEFT].menu);
    }

    private renderTopLeftQuadrantMenu = () => {
        return CoreUtils.safeInvoke(this.props.renderMenu, this.quadrantRefHandlers[QuadrantType.TOP_LEFT].menu);
    }
=======
        return this.props.renderMenu(this.quadrantRefHandlers[QuadrantType.MAIN].menu);
    };

    private renderTopQuadrantMenu = () => {
        return this.props.renderMenu(this.quadrantRefHandlers[QuadrantType.TOP].menu);
    };

    private renderLeftQuadrantMenu = () => {
        return this.props.renderMenu(this.quadrantRefHandlers[QuadrantType.LEFT].menu);
    };

    private renderTopLeftQuadrantMenu = () => {
        return this.props.renderMenu(this.quadrantRefHandlers[QuadrantType.TOP_LEFT].menu);
    };
>>>>>>> f38f9884

    // Column header

    private renderMainQuadrantColumnHeader = (showFrozenColumnsOnly: boolean) => {
        const refHandler = this.quadrantRefHandlers[QuadrantType.MAIN].columnHeader;
        const resizeHandler = this.handleColumnResizeGuideMain;
<<<<<<< HEAD
        const reorderingHandler = this.handleColumnsReordering;
        return CoreUtils.safeInvoke(this.props.renderColumnHeader,
            refHandler, resizeHandler, reorderingHandler, showFrozenColumnsOnly,
        );
    }
=======
        const reorderingHandler = this.handleColumnsReorderingMain;
        return this.props.renderColumnHeader(refHandler, resizeHandler, reorderingHandler, showFrozenColumnsOnly);
    };
>>>>>>> f38f9884

    private renderTopQuadrantColumnHeader = (showFrozenColumnsOnly: boolean) => {
        const refHandler = this.quadrantRefHandlers[QuadrantType.TOP].columnHeader;
        const resizeHandler = this.handleColumnResizeGuideTop;
<<<<<<< HEAD
        const reorderingHandler = this.handleColumnsReordering;
        return CoreUtils.safeInvoke(this.props.renderColumnHeader,
            refHandler, resizeHandler, reorderingHandler, showFrozenColumnsOnly,
        );
    }
=======
        const reorderingHandler = this.handleColumnsReorderingTop;
        return this.props.renderColumnHeader(refHandler, resizeHandler, reorderingHandler, showFrozenColumnsOnly);
    };
>>>>>>> f38f9884

    private renderLeftQuadrantColumnHeader = (showFrozenColumnsOnly: boolean) => {
        const refHandler = this.quadrantRefHandlers[QuadrantType.LEFT].columnHeader;
        const resizeHandler = this.handleColumnResizeGuideLeft;
<<<<<<< HEAD
        const reorderingHandler = this.handleColumnsReordering;
        return CoreUtils.safeInvoke(this.props.renderColumnHeader,
            refHandler, resizeHandler, reorderingHandler, showFrozenColumnsOnly,
        );
    }
=======
        const reorderingHandler = this.handleColumnsReorderingLeft;
        return this.props.renderColumnHeader(refHandler, resizeHandler, reorderingHandler, showFrozenColumnsOnly);
    };
>>>>>>> f38f9884

    private renderTopLeftQuadrantColumnHeader = (showFrozenColumnsOnly: boolean) => {
        const refHandler = this.quadrantRefHandlers[QuadrantType.TOP_LEFT].columnHeader;
        const resizeHandler = this.handleColumnResizeGuideTopLeft;
<<<<<<< HEAD
        const reorderingHandler = this.handleColumnsReordering;
        return CoreUtils.safeInvoke(this.props.renderColumnHeader,
            refHandler, resizeHandler, reorderingHandler, showFrozenColumnsOnly,
        );
    }
=======
        const reorderingHandler = this.handleColumnsReorderingTopLeft;
        return this.props.renderColumnHeader(refHandler, resizeHandler, reorderingHandler, showFrozenColumnsOnly);
    };
>>>>>>> f38f9884

    // Row header

    private renderMainQuadrantRowHeader = (showFrozenRowsOnly: boolean) => {
        const refHandler = this.quadrantRefHandlers[QuadrantType.MAIN].rowHeader;
        const resizeHandler = this.handleRowResizeGuideMain;
<<<<<<< HEAD
        const reorderingHandler = this.handleRowsReordering;
        return CoreUtils.safeInvoke(this.props.renderRowHeader,
            refHandler, resizeHandler, reorderingHandler, showFrozenRowsOnly,
        );
    }
=======
        const reorderingHandler = this.handleRowsReorderingMain;
        return this.props.renderRowHeader(refHandler, resizeHandler, reorderingHandler, showFrozenRowsOnly);
    };
>>>>>>> f38f9884

    private renderTopQuadrantRowHeader = (showFrozenRowsOnly: boolean) => {
        const refHandler = this.quadrantRefHandlers[QuadrantType.TOP].rowHeader;
        const resizeHandler = this.handleRowResizeGuideTop;
<<<<<<< HEAD
        const reorderingHandler = this.handleRowsReordering;
        return CoreUtils.safeInvoke(this.props.renderRowHeader,
            refHandler, resizeHandler, reorderingHandler, showFrozenRowsOnly,
        );
    }
=======
        const reorderingHandler = this.handleRowsReorderingTop;
        return this.props.renderRowHeader(refHandler, resizeHandler, reorderingHandler, showFrozenRowsOnly);
    };
>>>>>>> f38f9884

    private renderLeftQuadrantRowHeader = (showFrozenRowsOnly: boolean) => {
        const refHandler = this.quadrantRefHandlers[QuadrantType.LEFT].rowHeader;
        const resizeHandler = this.handleRowResizeGuideLeft;
<<<<<<< HEAD
        const reorderingHandler = this.handleRowsReordering;
        return CoreUtils.safeInvoke(this.props.renderRowHeader,
            refHandler, resizeHandler, reorderingHandler, showFrozenRowsOnly,
        );
    }
=======
        const reorderingHandler = this.handleRowsReorderingLeft;
        return this.props.renderRowHeader(refHandler, resizeHandler, reorderingHandler, showFrozenRowsOnly);
    };
>>>>>>> f38f9884

    private renderTopLeftQuadrantRowHeader = (showFrozenRowsOnly: boolean) => {
        const refHandler = this.quadrantRefHandlers[QuadrantType.TOP_LEFT].rowHeader;
        const resizeHandler = this.handleRowResizeGuideTopLeft;
<<<<<<< HEAD
        const reorderingHandler = this.handleRowsReordering;
        return CoreUtils.safeInvoke(this.props.renderRowHeader,
            refHandler, resizeHandler, reorderingHandler, showFrozenRowsOnly,
        );
    }
=======
        const reorderingHandler = this.handleRowsReorderingTopLeft;
        return this.props.renderRowHeader(refHandler, resizeHandler, reorderingHandler, showFrozenRowsOnly);
    };
>>>>>>> f38f9884

    // Event handlers
    // ==============

    // Scrolling
    // ---------

    // use the more generic "scroll" event for the main quadrant, which captures both click+dragging
    // on the scrollbar and trackpad/mousewheel gestures
    private handleMainQuadrantScroll = (event: React.UIEvent<HTMLElement>) => {
        if (this.wasMainQuadrantScrollChangedFromOtherOnWheelCallback) {
            this.wasMainQuadrantScrollChangedFromOtherOnWheelCallback = false;
            return;
        }

        // invoke onScroll - which may read current scroll position - before
        // forcing a reflow with upcoming .scroll{Top,Left} setters.
        CoreUtils.safeInvoke(this.props.onScroll, event);

        const mainScrollContainer = this.quadrantRefs[QuadrantType.MAIN].scrollContainer;
        const nextScrollTop = mainScrollContainer.scrollTop;
        const nextScrollLeft = mainScrollContainer.scrollLeft;

        this.quadrantRefs[QuadrantType.LEFT].scrollContainer.scrollTop = nextScrollTop;
        this.quadrantRefs[QuadrantType.TOP].scrollContainer.scrollLeft = nextScrollLeft;

<<<<<<< HEAD
        // update the cache immediately
        this.cache.setQuadrantScrollOffset(QuadrantType.LEFT, "scrollTop", nextScrollTop);
        this.cache.setQuadrantScrollOffset(QuadrantType.TOP, "scrollLeft", nextScrollLeft);

        // syncs the quadrants only after scrolling has stopped for a short time
        this.syncQuadrantViewsDebounced();
    }
=======
        this.props.onScroll(event);
    };
>>>>>>> f38f9884

    // recall that we've already invoked event.preventDefault() when defining the throttled versions
    // of these onWheel callbacks, so now we need to manually update the affected quadrant's scroll
    // position too.

    private handleWheel = (event: React.WheelEvent<HTMLElement>) => {
        // again, let the listener read the current scroll position before we
        // force a reflow by resizing or repositioning stuff.
        CoreUtils.safeInvoke(this.props.onScroll, event);

        this.handleDirectionalWheel("horizontal", event.deltaX, QuadrantType.MAIN, [QuadrantType.TOP]);
        this.handleDirectionalWheel("vertical", event.deltaY, QuadrantType.MAIN, [QuadrantType.LEFT]);
<<<<<<< HEAD

        this.syncQuadrantViewsDebounced();
    }

    private handleDirectionalWheel = (
        direction: "horizontal" | "vertical",
        delta: number,
        quadrantType: QuadrantType,
        quadrantTypesToSync: QuadrantType[],
    ) => {
        const isHorizontal = direction === "horizontal";

        const scrollKey = isHorizontal
            ? "scrollLeft"
            : "scrollTop";
        const isScrollDisabled = isHorizontal
            ? this.props.isHorizontalScrollDisabled
            : this.props.isVerticalScrollDisabled;

        if (!isScrollDisabled) {
            this.wasMainQuadrantScrollChangedFromOtherOnWheelCallback = true;

            const nextScrollOffset = this.quadrantRefs[quadrantType].scrollContainer[scrollKey] + delta;

            this.quadrantRefs[quadrantType].scrollContainer[scrollKey] = nextScrollOffset;
            this.cache.setQuadrantScrollOffset(quadrantType, scrollKey, nextScrollOffset);

            // sync the corresponding scroll position of all dependent quadrants
            quadrantTypesToSync.forEach((quadrantTypeToSync) => {
                this.quadrantRefs[quadrantTypeToSync].scrollContainer[scrollKey] = nextScrollOffset;
                this.cache.setQuadrantScrollOffset(quadrantTypeToSync, scrollKey, nextScrollOffset);
            });
        }
    }
=======
        this.props.onScroll(event);
    };
>>>>>>> f38f9884

    // Resizing
    // --------

    // Columns

    private handleColumnResizeGuideMain = (verticalGuides: number[]) => {
        this.invokeColumnResizeHandler(verticalGuides, QuadrantType.MAIN);
    };

    private handleColumnResizeGuideTop = (verticalGuides: number[]) => {
        this.invokeColumnResizeHandler(verticalGuides, QuadrantType.TOP);
    };

    private handleColumnResizeGuideLeft = (verticalGuides: number[]) => {
        this.invokeColumnResizeHandler(verticalGuides, QuadrantType.LEFT);
    };

    private handleColumnResizeGuideTopLeft = (verticalGuides: number[]) => {
        this.invokeColumnResizeHandler(verticalGuides, QuadrantType.TOP_LEFT);
    };

    private invokeColumnResizeHandler = (verticalGuides: number[], quadrantType: QuadrantType) => {
        const adjustedGuides = this.adjustVerticalGuides(verticalGuides, quadrantType);
<<<<<<< HEAD
        CoreUtils.safeInvoke(this.props.handleColumnResizeGuide, adjustedGuides);
    }
=======
        this.props.handleColumnResizeGuide(adjustedGuides);
    };
>>>>>>> f38f9884

    // Rows

    private handleRowResizeGuideMain = (verticalGuides: number[]) => {
        this.invokeRowResizeHandler(verticalGuides, QuadrantType.MAIN);
    };

    private handleRowResizeGuideTop = (verticalGuides: number[]) => {
        this.invokeRowResizeHandler(verticalGuides, QuadrantType.TOP);
    };

    private handleRowResizeGuideLeft = (verticalGuides: number[]) => {
        this.invokeRowResizeHandler(verticalGuides, QuadrantType.LEFT);
    };

    private handleRowResizeGuideTopLeft = (verticalGuides: number[]) => {
        this.invokeRowResizeHandler(verticalGuides, QuadrantType.TOP_LEFT);
    };

    private invokeRowResizeHandler = (verticalGuides: number[], quadrantType: QuadrantType) => {
        const adjustedGuides = this.adjustHorizontalGuides(verticalGuides, quadrantType);
<<<<<<< HEAD
        CoreUtils.safeInvoke(this.props.handleRowResizeGuide, adjustedGuides);
    }
=======
        this.props.handleRowResizeGuide(adjustedGuides);
    };
>>>>>>> f38f9884

    // Reordering
    // ----------

    // Columns

<<<<<<< HEAD
    private handleColumnsReordering = (oldIndex: number, newIndex: number, length: number) => {
=======
    private handleColumnsReorderingMain = (oldIndex: number, newIndex: number, length: number) => {
        this.invokeColumnsReorderingHandler(oldIndex, newIndex, length);
    };

    private handleColumnsReorderingTop = (oldIndex: number, newIndex: number, length: number) => {
        this.invokeColumnsReorderingHandler(oldIndex, newIndex, length);
    };

    private handleColumnsReorderingLeft = (oldIndex: number, newIndex: number, length: number) => {
        this.invokeColumnsReorderingHandler(oldIndex, newIndex, length);
    };

    private handleColumnsReorderingTopLeft = (oldIndex: number, newIndex: number, length: number) => {
        this.invokeColumnsReorderingHandler(oldIndex, newIndex, length);
    };

    private invokeColumnsReorderingHandler = (oldIndex: number, newIndex: number, length: number) => {
>>>>>>> f38f9884
        const guideIndex = Utils.reorderedIndexToGuideIndex(oldIndex, newIndex, length);
        const leftOffset = this.props.grid.getCumulativeWidthBefore(guideIndex);
        const quadrantType = guideIndex <= this.props.numFrozenColumns ? QuadrantType.TOP_LEFT : QuadrantType.TOP;
        const verticalGuides = this.adjustVerticalGuides([leftOffset], quadrantType);
<<<<<<< HEAD
        CoreUtils.safeInvoke(this.props.handleColumnsReordering, verticalGuides);
    }

    // Rows

    private handleRowsReordering = (oldIndex: number, newIndex: number, length: number) => {
=======
        this.props.handleColumnsReordering(verticalGuides);
    };

    // Rows

    private handleRowsReorderingMain = (oldIndex: number, newIndex: number, length: number) => {
        this.invokeRowsReorderingHandler(oldIndex, newIndex, length);
    };

    private handleRowsReorderingTop = (oldIndex: number, newIndex: number, length: number) => {
        this.invokeRowsReorderingHandler(oldIndex, newIndex, length);
    };

    private handleRowsReorderingLeft = (oldIndex: number, newIndex: number, length: number) => {
        this.invokeRowsReorderingHandler(oldIndex, newIndex, length);
    };

    private handleRowsReorderingTopLeft = (oldIndex: number, newIndex: number, length: number) => {
        this.invokeRowsReorderingHandler(oldIndex, newIndex, length);
    };

    private invokeRowsReorderingHandler = (oldIndex: number, newIndex: number, length: number) => {
>>>>>>> f38f9884
        const guideIndex = Utils.reorderedIndexToGuideIndex(oldIndex, newIndex, length);
        const topOffset = this.props.grid.getCumulativeHeightBefore(guideIndex);
        const quadrantType = guideIndex <= this.props.numFrozenRows ? QuadrantType.TOP_LEFT : QuadrantType.LEFT;
        const horizontalGuides = this.adjustHorizontalGuides([topOffset], quadrantType);
<<<<<<< HEAD
        CoreUtils.safeInvoke(this.props.handleRowsReordering, horizontalGuides);
    }
=======
        this.props.handleRowsReordering(horizontalGuides);
    };
>>>>>>> f38f9884

    // Emitters
    // ========

    private emitRefs() {
        CoreUtils.safeInvoke(this.props.quadrantRef, this.quadrantRefs[QuadrantType.MAIN].quadrant);
        CoreUtils.safeInvoke(this.props.rowHeaderRef, this.quadrantRefs[QuadrantType.MAIN].rowHeader);
        CoreUtils.safeInvoke(this.props.columnHeaderRef, this.quadrantRefs[QuadrantType.MAIN].columnHeader);
        CoreUtils.safeInvoke(this.props.scrollContainerRef, this.quadrantRefs[QuadrantType.MAIN].scrollContainer);
    }

    // Size syncing
    // ============

    private syncQuadrantViewsDebounced = () => {
        const { viewSyncDelay } = this.props;
        if (viewSyncDelay < 0) {
            // update synchronously
            this.syncQuadrantViews();
        } else {
            // update asynchronously after a debounced delay
            clearInterval(this.debouncedViewSyncInterval);
            this.debouncedViewSyncInterval = setTimeout(this.syncQuadrantViews, viewSyncDelay);
        }
    }

<<<<<<< HEAD
    private syncQuadrantViews = () => {
        const mainRefs = this.quadrantRefs[QuadrantType.MAIN];
        const mainColumnHeader = mainRefs.columnHeader;
        const mainScrollContainer = mainRefs.scrollContainer;

        //
        // Reads (batched to avoid DOM thrashing)
        //

        // Row-header resizing: resize the row header to be as wide as its
        // widest contents require it to be.
        const rowHeaderWidth = this.measureDesiredRowHeaderWidth();

        // Menu-element resizing: keep the menu element's borders flush with
        // thsoe of the the row and column headers.
        const columnHeaderHeight = mainColumnHeader == null ? 0 : mainColumnHeader.clientHeight;
        const nextMenuElementWidth = rowHeaderWidth;
        const nextMenuElementHeight = columnHeaderHeight;

        // Quadrant-size sync'ing: make the quadrants precisely as big as they
        // need to be to fit their variable-sized headers and/or frozen areas.
        const leftQuadrantGridWidth = this.getSecondaryQuadrantSize("width");
        const topQuadrantGridHeight = this.getSecondaryQuadrantSize("height");
        const nextLeftQuadrantWidth = rowHeaderWidth + leftQuadrantGridWidth;
        const nextTopQuadrantHeight = columnHeaderHeight + topQuadrantGridHeight;

        // Scrollbar clearance: tweak the quadrant bottom/right offsets to
        // reveal the MAIN-quadrant scrollbars if they're visible.
        const rightScrollBarWidth = ScrollUtils.measureScrollBarThickness(mainScrollContainer, "vertical");
        const bottomScrollBarHeight = ScrollUtils.measureScrollBarThickness(mainScrollContainer, "horizontal");

        // Update cache: let's read now whatever values we might need later.
        // prevents unnecessary reflows in the future.
        this.cache.setRowHeaderWidth(rowHeaderWidth);
        this.cache.setColumnHeaderHeight(columnHeaderHeight);
        QUADRANT_TYPES.forEach((quadrantType) => {
            const { scrollContainer } = this.quadrantRefs[quadrantType];
            this.cache.setQuadrantScrollOffset(quadrantType, "scrollLeft", scrollContainer.scrollLeft);
            this.cache.setQuadrantScrollOffset(quadrantType, "scrollTop", scrollContainer.scrollTop);
        });

        //
        // Writes (batched to avoid DOM thrashing)
        //

        this.setQuadrantRowHeaderSizes(rowHeaderWidth);
        this.setQuadrantMenuElementSizes(nextMenuElementWidth, nextMenuElementHeight);
        this.setQuadrantSize(QuadrantType.LEFT, "width", nextLeftQuadrantWidth);
        this.setQuadrantSize(QuadrantType.TOP, "height", nextTopQuadrantHeight);
        this.setQuadrantSize(QuadrantType.TOP_LEFT, "width", nextLeftQuadrantWidth);
        this.setQuadrantSize(QuadrantType.TOP_LEFT, "height", nextTopQuadrantHeight);
        this.setQuadrantOffset(QuadrantType.TOP, "right", rightScrollBarWidth);
        this.setQuadrantOffset(QuadrantType.LEFT, "bottom", bottomScrollBarHeight);
    }

    private setQuadrantSize = (quadrantType: QuadrantType, dimension: "width" | "height", value: number) => {
        this.quadrantRefs[quadrantType].quadrant.style[dimension] = `${value}px`;
    }

    private setQuadrantOffset = (quadrantType: QuadrantType, side: "right" | "bottom", value: number) => {
        this.quadrantRefs[quadrantType].quadrant.style[side] = `${value}px`;
    }

    private setQuadrantRowHeaderSizes = (width: number) => {
        const mainRowHeader = this.quadrantRefs[QuadrantType.MAIN].rowHeader;
        if (mainRowHeader == null) {
            return;
        }
=======
    private syncQuadrantSizes() {
        const mainQuadrantScrollElement = this.quadrantRefs[QuadrantType.MAIN].scrollContainer;
        const topQuadrantElement = this.quadrantRefs[QuadrantType.TOP].quadrant;
        const topQuadrantRowHeaderElement = this.quadrantRefs[QuadrantType.TOP].rowHeader;
        const leftQuadrantElement = this.quadrantRefs[QuadrantType.LEFT].quadrant;
        const topLeftQuadrantElement = this.quadrantRefs[QuadrantType.TOP_LEFT].quadrant;
        const topLeftQuadrantRowHeaderElement = this.quadrantRefs[QuadrantType.TOP_LEFT].rowHeader;

        const { grid, numFrozenColumns, numFrozenRows } = this.props;

        // if there are no frozen rows or columns, we still want the quadrant to be 1px bigger to
        // reveal the header border.
        const BORDER_WIDTH_CORRECTION = 1;

        const leftQuadrantGridContentWidth =
            numFrozenColumns > 0 ? grid.getCumulativeWidthAt(numFrozenColumns - 1) : BORDER_WIDTH_CORRECTION;
        const topQuadrantGridContentHeight =
            numFrozenRows > 0 ? grid.getCumulativeHeightAt(numFrozenRows - 1) : BORDER_WIDTH_CORRECTION;

        // all menus are the same size, so arbitrarily use the one from the main quadrant.
        // assumes that the menu element width has already been sync'd after the last render

        const { rowHeader, columnHeader } = this.quadrantRefs[QuadrantType.MAIN];
        const rowHeaderWidth = rowHeader == null ? 0 : rowHeader.getBoundingClientRect().width;
        const columnHeaderHeight = columnHeader == null ? 0 : columnHeader.getBoundingClientRect().height;

        // no need to sync the main quadrant, because it fills the entire viewport
        topQuadrantElement.style.height = `${topQuadrantGridContentHeight + columnHeaderHeight}px`;
        leftQuadrantElement.style.width = `${leftQuadrantGridContentWidth + rowHeaderWidth}px`;
        topLeftQuadrantElement.style.width = `${leftQuadrantGridContentWidth + rowHeaderWidth}px`;
        topLeftQuadrantElement.style.height = `${topQuadrantGridContentHeight + columnHeaderHeight}px`;
>>>>>>> f38f9884

        const widthString = `${width}px`;
        mainRowHeader.style.width = widthString;
        this.quadrantRefs[QuadrantType.TOP].rowHeader.style.width = widthString;
        this.quadrantRefs[QuadrantType.LEFT].rowHeader.style.width = widthString;
        this.quadrantRefs[QuadrantType.TOP_LEFT].rowHeader.style.width = widthString;
    }

    private setQuadrantMenuElementSizes = (width: number, height: number) => {
        this.setQuadrantMenuElementSize(QuadrantType.MAIN, width, height);
        this.setQuadrantMenuElementSize(QuadrantType.TOP, width, height);
        this.setQuadrantMenuElementSize(QuadrantType.LEFT, width, height);
        this.setQuadrantMenuElementSize(QuadrantType.TOP_LEFT, width, height);
    }

    private setQuadrantMenuElementSize = (quadrantType: QuadrantType, width: number, height: number) => {
        const quadrantMenu = this.quadrantRefs[quadrantType].menu;
        if (quadrantMenu == null) {
            return;
        }
        quadrantMenu.style.width = `${width}px`;
        quadrantMenu.style.height = `${height}px`;
    }

    // Helpers
    // =======

    /**
     * Returns the width or height of *only the grid* in the secondary quadrants
     * (TOP, LEFT, TOP_LEFT), based on the number of frozen rows and columns.
     */
    private getSecondaryQuadrantSize(dimension: "width" | "height") {
        const { grid, numFrozenColumns, numFrozenRows } = this.props;

        const numFrozen = dimension === "width" ? numFrozenColumns : numFrozenRows;
        const getterFn = dimension === "width" ? grid.getCumulativeWidthAt : grid.getCumulativeHeightAt;

        // if there are no frozen rows or columns, we still want the quadrant to be 1px bigger to
        // reveal the header border.
        const BORDER_WIDTH_CORRECTION = 1;

<<<<<<< HEAD
        // both getter functions do O(1) lookups.
        return numFrozen > 0 ? getterFn(numFrozen - 1) : BORDER_WIDTH_CORRECTION;
    }
=======
        const scrollKey = isHorizontal ? "scrollLeft" : "scrollTop";
        const isScrollDisabled = isHorizontal
            ? this.props.isHorizontalScrollDisabled
            : this.props.isVerticalScrollDisabled;
>>>>>>> f38f9884

    private measureDesiredRowHeaderWidth() {
        // the MAIN row header serves as the source of truth
        const mainRowHeader = this.quadrantRefs[QuadrantType.MAIN].rowHeader;

<<<<<<< HEAD
        if (mainRowHeader == null) {
            return 0;
        } else {
            // (alas, we must force a reflow to measure the row header's "desired" width)
            mainRowHeader.style.width = "auto";

            const desiredRowHeaderWidth = mainRowHeader.clientWidth;
            return desiredRowHeaderWidth;
=======
            // sync the corresponding scroll position of all dependent quadrants
            const nextScrollPosition = this.quadrantRefs[quadrantType].scrollContainer[scrollKey] + delta;
            this.quadrantRefs[quadrantType].scrollContainer[scrollKey] = nextScrollPosition;
            quadrantTypesToSync.forEach(quadrantTypeToSync => {
                this.quadrantRefs[quadrantTypeToSync].scrollContainer[scrollKey] = nextScrollPosition;
            });
>>>>>>> f38f9884
        }
    };

    // Resizing

    private adjustVerticalGuides(verticalGuides: number[], quadrantType: QuadrantType) {
        const scrollAmount = this.cache.getQuadrantScrollOffset(quadrantType, "scrollLeft");
        const rowHeaderWidth = this.cache.getRowHeaderWidth();

        const adjustedVerticalGuides =
            verticalGuides != null
                ? verticalGuides.map(verticalGuide => verticalGuide - scrollAmount + rowHeaderWidth)
                : verticalGuides;

        return adjustedVerticalGuides;
    }

    private adjustHorizontalGuides(horizontalGuides: number[], quadrantType: QuadrantType) {
        const scrollAmount = this.cache.getQuadrantScrollOffset(quadrantType, "scrollTop");
        const columnHeaderHeight = this.cache.getColumnHeaderHeight();

        const adjustedHorizontalGuides =
            horizontalGuides != null
                ? horizontalGuides.map(horizontalGuide => horizontalGuide - scrollAmount + columnHeaderHeight)
                : horizontalGuides;

        return adjustedHorizontalGuides;
    }
}<|MERGE_RESOLUTION|>--- conflicted
+++ resolved
@@ -344,7 +344,6 @@
     // Menu
 
     private renderMainQuadrantMenu = () => {
-<<<<<<< HEAD
         return CoreUtils.safeInvoke(this.props.renderMenu, this.quadrantRefHandlers[QuadrantType.MAIN].menu);
     }
 
@@ -359,146 +358,82 @@
     private renderTopLeftQuadrantMenu = () => {
         return CoreUtils.safeInvoke(this.props.renderMenu, this.quadrantRefHandlers[QuadrantType.TOP_LEFT].menu);
     }
-=======
-        return this.props.renderMenu(this.quadrantRefHandlers[QuadrantType.MAIN].menu);
-    };
-
-    private renderTopQuadrantMenu = () => {
-        return this.props.renderMenu(this.quadrantRefHandlers[QuadrantType.TOP].menu);
-    };
-
-    private renderLeftQuadrantMenu = () => {
-        return this.props.renderMenu(this.quadrantRefHandlers[QuadrantType.LEFT].menu);
-    };
-
-    private renderTopLeftQuadrantMenu = () => {
-        return this.props.renderMenu(this.quadrantRefHandlers[QuadrantType.TOP_LEFT].menu);
-    };
->>>>>>> f38f9884
 
     // Column header
 
     private renderMainQuadrantColumnHeader = (showFrozenColumnsOnly: boolean) => {
         const refHandler = this.quadrantRefHandlers[QuadrantType.MAIN].columnHeader;
         const resizeHandler = this.handleColumnResizeGuideMain;
-<<<<<<< HEAD
         const reorderingHandler = this.handleColumnsReordering;
         return CoreUtils.safeInvoke(this.props.renderColumnHeader,
             refHandler, resizeHandler, reorderingHandler, showFrozenColumnsOnly,
         );
     }
-=======
-        const reorderingHandler = this.handleColumnsReorderingMain;
-        return this.props.renderColumnHeader(refHandler, resizeHandler, reorderingHandler, showFrozenColumnsOnly);
-    };
->>>>>>> f38f9884
 
     private renderTopQuadrantColumnHeader = (showFrozenColumnsOnly: boolean) => {
         const refHandler = this.quadrantRefHandlers[QuadrantType.TOP].columnHeader;
         const resizeHandler = this.handleColumnResizeGuideTop;
-<<<<<<< HEAD
         const reorderingHandler = this.handleColumnsReordering;
         return CoreUtils.safeInvoke(this.props.renderColumnHeader,
             refHandler, resizeHandler, reorderingHandler, showFrozenColumnsOnly,
         );
     }
-=======
-        const reorderingHandler = this.handleColumnsReorderingTop;
-        return this.props.renderColumnHeader(refHandler, resizeHandler, reorderingHandler, showFrozenColumnsOnly);
-    };
->>>>>>> f38f9884
 
     private renderLeftQuadrantColumnHeader = (showFrozenColumnsOnly: boolean) => {
         const refHandler = this.quadrantRefHandlers[QuadrantType.LEFT].columnHeader;
         const resizeHandler = this.handleColumnResizeGuideLeft;
-<<<<<<< HEAD
         const reorderingHandler = this.handleColumnsReordering;
         return CoreUtils.safeInvoke(this.props.renderColumnHeader,
             refHandler, resizeHandler, reorderingHandler, showFrozenColumnsOnly,
         );
     }
-=======
-        const reorderingHandler = this.handleColumnsReorderingLeft;
-        return this.props.renderColumnHeader(refHandler, resizeHandler, reorderingHandler, showFrozenColumnsOnly);
-    };
->>>>>>> f38f9884
 
     private renderTopLeftQuadrantColumnHeader = (showFrozenColumnsOnly: boolean) => {
         const refHandler = this.quadrantRefHandlers[QuadrantType.TOP_LEFT].columnHeader;
         const resizeHandler = this.handleColumnResizeGuideTopLeft;
-<<<<<<< HEAD
         const reorderingHandler = this.handleColumnsReordering;
         return CoreUtils.safeInvoke(this.props.renderColumnHeader,
             refHandler, resizeHandler, reorderingHandler, showFrozenColumnsOnly,
         );
     }
-=======
-        const reorderingHandler = this.handleColumnsReorderingTopLeft;
-        return this.props.renderColumnHeader(refHandler, resizeHandler, reorderingHandler, showFrozenColumnsOnly);
-    };
->>>>>>> f38f9884
 
     // Row header
 
     private renderMainQuadrantRowHeader = (showFrozenRowsOnly: boolean) => {
         const refHandler = this.quadrantRefHandlers[QuadrantType.MAIN].rowHeader;
         const resizeHandler = this.handleRowResizeGuideMain;
-<<<<<<< HEAD
         const reorderingHandler = this.handleRowsReordering;
         return CoreUtils.safeInvoke(this.props.renderRowHeader,
             refHandler, resizeHandler, reorderingHandler, showFrozenRowsOnly,
         );
     }
-=======
-        const reorderingHandler = this.handleRowsReorderingMain;
-        return this.props.renderRowHeader(refHandler, resizeHandler, reorderingHandler, showFrozenRowsOnly);
-    };
->>>>>>> f38f9884
 
     private renderTopQuadrantRowHeader = (showFrozenRowsOnly: boolean) => {
         const refHandler = this.quadrantRefHandlers[QuadrantType.TOP].rowHeader;
         const resizeHandler = this.handleRowResizeGuideTop;
-<<<<<<< HEAD
         const reorderingHandler = this.handleRowsReordering;
         return CoreUtils.safeInvoke(this.props.renderRowHeader,
             refHandler, resizeHandler, reorderingHandler, showFrozenRowsOnly,
         );
     }
-=======
-        const reorderingHandler = this.handleRowsReorderingTop;
-        return this.props.renderRowHeader(refHandler, resizeHandler, reorderingHandler, showFrozenRowsOnly);
-    };
->>>>>>> f38f9884
 
     private renderLeftQuadrantRowHeader = (showFrozenRowsOnly: boolean) => {
         const refHandler = this.quadrantRefHandlers[QuadrantType.LEFT].rowHeader;
         const resizeHandler = this.handleRowResizeGuideLeft;
-<<<<<<< HEAD
         const reorderingHandler = this.handleRowsReordering;
         return CoreUtils.safeInvoke(this.props.renderRowHeader,
             refHandler, resizeHandler, reorderingHandler, showFrozenRowsOnly,
         );
     }
-=======
-        const reorderingHandler = this.handleRowsReorderingLeft;
-        return this.props.renderRowHeader(refHandler, resizeHandler, reorderingHandler, showFrozenRowsOnly);
-    };
->>>>>>> f38f9884
 
     private renderTopLeftQuadrantRowHeader = (showFrozenRowsOnly: boolean) => {
         const refHandler = this.quadrantRefHandlers[QuadrantType.TOP_LEFT].rowHeader;
         const resizeHandler = this.handleRowResizeGuideTopLeft;
-<<<<<<< HEAD
         const reorderingHandler = this.handleRowsReordering;
         return CoreUtils.safeInvoke(this.props.renderRowHeader,
             refHandler, resizeHandler, reorderingHandler, showFrozenRowsOnly,
         );
     }
-=======
-        const reorderingHandler = this.handleRowsReorderingTopLeft;
-        return this.props.renderRowHeader(refHandler, resizeHandler, reorderingHandler, showFrozenRowsOnly);
-    };
->>>>>>> f38f9884
 
     // Event handlers
     // ==============
@@ -525,7 +460,6 @@
         this.quadrantRefs[QuadrantType.LEFT].scrollContainer.scrollTop = nextScrollTop;
         this.quadrantRefs[QuadrantType.TOP].scrollContainer.scrollLeft = nextScrollLeft;
 
-<<<<<<< HEAD
         // update the cache immediately
         this.cache.setQuadrantScrollOffset(QuadrantType.LEFT, "scrollTop", nextScrollTop);
         this.cache.setQuadrantScrollOffset(QuadrantType.TOP, "scrollLeft", nextScrollLeft);
@@ -533,10 +467,6 @@
         // syncs the quadrants only after scrolling has stopped for a short time
         this.syncQuadrantViewsDebounced();
     }
-=======
-        this.props.onScroll(event);
-    };
->>>>>>> f38f9884
 
     // recall that we've already invoked event.preventDefault() when defining the throttled versions
     // of these onWheel callbacks, so now we need to manually update the affected quadrant's scroll
@@ -549,7 +479,6 @@
 
         this.handleDirectionalWheel("horizontal", event.deltaX, QuadrantType.MAIN, [QuadrantType.TOP]);
         this.handleDirectionalWheel("vertical", event.deltaY, QuadrantType.MAIN, [QuadrantType.LEFT]);
-<<<<<<< HEAD
 
         this.syncQuadrantViewsDebounced();
     }
@@ -584,10 +513,6 @@
             });
         }
     }
-=======
-        this.props.onScroll(event);
-    };
->>>>>>> f38f9884
 
     // Resizing
     // --------
@@ -612,13 +537,8 @@
 
     private invokeColumnResizeHandler = (verticalGuides: number[], quadrantType: QuadrantType) => {
         const adjustedGuides = this.adjustVerticalGuides(verticalGuides, quadrantType);
-<<<<<<< HEAD
         CoreUtils.safeInvoke(this.props.handleColumnResizeGuide, adjustedGuides);
     }
-=======
-        this.props.handleColumnResizeGuide(adjustedGuides);
-    };
->>>>>>> f38f9884
 
     // Rows
 
@@ -640,86 +560,31 @@
 
     private invokeRowResizeHandler = (verticalGuides: number[], quadrantType: QuadrantType) => {
         const adjustedGuides = this.adjustHorizontalGuides(verticalGuides, quadrantType);
-<<<<<<< HEAD
         CoreUtils.safeInvoke(this.props.handleRowResizeGuide, adjustedGuides);
     }
-=======
-        this.props.handleRowResizeGuide(adjustedGuides);
-    };
->>>>>>> f38f9884
 
     // Reordering
     // ----------
 
     // Columns
 
-<<<<<<< HEAD
     private handleColumnsReordering = (oldIndex: number, newIndex: number, length: number) => {
-=======
-    private handleColumnsReorderingMain = (oldIndex: number, newIndex: number, length: number) => {
-        this.invokeColumnsReorderingHandler(oldIndex, newIndex, length);
-    };
-
-    private handleColumnsReorderingTop = (oldIndex: number, newIndex: number, length: number) => {
-        this.invokeColumnsReorderingHandler(oldIndex, newIndex, length);
-    };
-
-    private handleColumnsReorderingLeft = (oldIndex: number, newIndex: number, length: number) => {
-        this.invokeColumnsReorderingHandler(oldIndex, newIndex, length);
-    };
-
-    private handleColumnsReorderingTopLeft = (oldIndex: number, newIndex: number, length: number) => {
-        this.invokeColumnsReorderingHandler(oldIndex, newIndex, length);
-    };
-
-    private invokeColumnsReorderingHandler = (oldIndex: number, newIndex: number, length: number) => {
->>>>>>> f38f9884
         const guideIndex = Utils.reorderedIndexToGuideIndex(oldIndex, newIndex, length);
         const leftOffset = this.props.grid.getCumulativeWidthBefore(guideIndex);
         const quadrantType = guideIndex <= this.props.numFrozenColumns ? QuadrantType.TOP_LEFT : QuadrantType.TOP;
         const verticalGuides = this.adjustVerticalGuides([leftOffset], quadrantType);
-<<<<<<< HEAD
         CoreUtils.safeInvoke(this.props.handleColumnsReordering, verticalGuides);
     }
 
     // Rows
 
     private handleRowsReordering = (oldIndex: number, newIndex: number, length: number) => {
-=======
-        this.props.handleColumnsReordering(verticalGuides);
-    };
-
-    // Rows
-
-    private handleRowsReorderingMain = (oldIndex: number, newIndex: number, length: number) => {
-        this.invokeRowsReorderingHandler(oldIndex, newIndex, length);
-    };
-
-    private handleRowsReorderingTop = (oldIndex: number, newIndex: number, length: number) => {
-        this.invokeRowsReorderingHandler(oldIndex, newIndex, length);
-    };
-
-    private handleRowsReorderingLeft = (oldIndex: number, newIndex: number, length: number) => {
-        this.invokeRowsReorderingHandler(oldIndex, newIndex, length);
-    };
-
-    private handleRowsReorderingTopLeft = (oldIndex: number, newIndex: number, length: number) => {
-        this.invokeRowsReorderingHandler(oldIndex, newIndex, length);
-    };
-
-    private invokeRowsReorderingHandler = (oldIndex: number, newIndex: number, length: number) => {
->>>>>>> f38f9884
         const guideIndex = Utils.reorderedIndexToGuideIndex(oldIndex, newIndex, length);
         const topOffset = this.props.grid.getCumulativeHeightBefore(guideIndex);
         const quadrantType = guideIndex <= this.props.numFrozenRows ? QuadrantType.TOP_LEFT : QuadrantType.LEFT;
         const horizontalGuides = this.adjustHorizontalGuides([topOffset], quadrantType);
-<<<<<<< HEAD
         CoreUtils.safeInvoke(this.props.handleRowsReordering, horizontalGuides);
     }
-=======
-        this.props.handleRowsReordering(horizontalGuides);
-    };
->>>>>>> f38f9884
 
     // Emitters
     // ========
@@ -746,7 +611,6 @@
         }
     }
 
-<<<<<<< HEAD
     private syncQuadrantViews = () => {
         const mainRefs = this.quadrantRefs[QuadrantType.MAIN];
         const mainColumnHeader = mainRefs.columnHeader;
@@ -815,39 +679,6 @@
         if (mainRowHeader == null) {
             return;
         }
-=======
-    private syncQuadrantSizes() {
-        const mainQuadrantScrollElement = this.quadrantRefs[QuadrantType.MAIN].scrollContainer;
-        const topQuadrantElement = this.quadrantRefs[QuadrantType.TOP].quadrant;
-        const topQuadrantRowHeaderElement = this.quadrantRefs[QuadrantType.TOP].rowHeader;
-        const leftQuadrantElement = this.quadrantRefs[QuadrantType.LEFT].quadrant;
-        const topLeftQuadrantElement = this.quadrantRefs[QuadrantType.TOP_LEFT].quadrant;
-        const topLeftQuadrantRowHeaderElement = this.quadrantRefs[QuadrantType.TOP_LEFT].rowHeader;
-
-        const { grid, numFrozenColumns, numFrozenRows } = this.props;
-
-        // if there are no frozen rows or columns, we still want the quadrant to be 1px bigger to
-        // reveal the header border.
-        const BORDER_WIDTH_CORRECTION = 1;
-
-        const leftQuadrantGridContentWidth =
-            numFrozenColumns > 0 ? grid.getCumulativeWidthAt(numFrozenColumns - 1) : BORDER_WIDTH_CORRECTION;
-        const topQuadrantGridContentHeight =
-            numFrozenRows > 0 ? grid.getCumulativeHeightAt(numFrozenRows - 1) : BORDER_WIDTH_CORRECTION;
-
-        // all menus are the same size, so arbitrarily use the one from the main quadrant.
-        // assumes that the menu element width has already been sync'd after the last render
-
-        const { rowHeader, columnHeader } = this.quadrantRefs[QuadrantType.MAIN];
-        const rowHeaderWidth = rowHeader == null ? 0 : rowHeader.getBoundingClientRect().width;
-        const columnHeaderHeight = columnHeader == null ? 0 : columnHeader.getBoundingClientRect().height;
-
-        // no need to sync the main quadrant, because it fills the entire viewport
-        topQuadrantElement.style.height = `${topQuadrantGridContentHeight + columnHeaderHeight}px`;
-        leftQuadrantElement.style.width = `${leftQuadrantGridContentWidth + rowHeaderWidth}px`;
-        topLeftQuadrantElement.style.width = `${leftQuadrantGridContentWidth + rowHeaderWidth}px`;
-        topLeftQuadrantElement.style.height = `${topQuadrantGridContentHeight + columnHeaderHeight}px`;
->>>>>>> f38f9884
 
         const widthString = `${width}px`;
         mainRowHeader.style.width = widthString;
@@ -889,22 +720,14 @@
         // reveal the header border.
         const BORDER_WIDTH_CORRECTION = 1;
 
-<<<<<<< HEAD
         // both getter functions do O(1) lookups.
         return numFrozen > 0 ? getterFn(numFrozen - 1) : BORDER_WIDTH_CORRECTION;
     }
-=======
-        const scrollKey = isHorizontal ? "scrollLeft" : "scrollTop";
-        const isScrollDisabled = isHorizontal
-            ? this.props.isHorizontalScrollDisabled
-            : this.props.isVerticalScrollDisabled;
->>>>>>> f38f9884
 
     private measureDesiredRowHeaderWidth() {
         // the MAIN row header serves as the source of truth
         const mainRowHeader = this.quadrantRefs[QuadrantType.MAIN].rowHeader;
 
-<<<<<<< HEAD
         if (mainRowHeader == null) {
             return 0;
         } else {
@@ -913,14 +736,6 @@
 
             const desiredRowHeaderWidth = mainRowHeader.clientWidth;
             return desiredRowHeaderWidth;
-=======
-            // sync the corresponding scroll position of all dependent quadrants
-            const nextScrollPosition = this.quadrantRefs[quadrantType].scrollContainer[scrollKey] + delta;
-            this.quadrantRefs[quadrantType].scrollContainer[scrollKey] = nextScrollPosition;
-            quadrantTypesToSync.forEach(quadrantTypeToSync => {
-                this.quadrantRefs[quadrantTypeToSync].scrollContainer[scrollKey] = nextScrollPosition;
-            });
->>>>>>> f38f9884
         }
     };
 
