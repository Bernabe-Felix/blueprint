--- conflicted
+++ resolved
@@ -458,8 +458,6 @@
         });
     });
 
-<<<<<<< HEAD
-=======
     describe("scrollToRegion", () => {
         const CONTAINER_WIDTH = 200;
         const CONTAINER_HEIGHT = 200;
@@ -547,7 +545,6 @@
         }
     });
 
->>>>>>> d32a9e96
     describe("Freezing", () => {
         it("clamps out-of-bounds numFrozenColumns if > number of columns", () => {
             const table1 = mount(<Table numFrozenColumns={1} />);
